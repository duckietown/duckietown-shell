import logging
import os
import sys
from typing import Optional, Dict, List

# NOTE: DO NOT IMPORT DT_SHELL HERE

<<<<<<< HEAD
from . import logger
=======
with open(f"{os.path.dirname(__file__)}/command_descriptions.yaml") as stream:
    command_descriptions = yaml.safe_load(stream)
>>>>>>> 42c0d199


# noinspection PyPep8Naming
def dts():
    # make sure we have not imported dt_shell yet
    modules = [m.__name__ for m in sys.modules.values() if m]
    if "dt_shell" in modules:
        logger.fatal("The module 'dt_shell' was found imported before we had a chance to update "
                     "the PYTHONPATH. This should not have happened. Please, contact technical support.")
        return

    # custom path to dt_shell library can be set using the DTSHELL_LIB environment variable
    DTSHELL_LIB = os.environ.get("DTSHELL_LIB", None)
    if DTSHELL_LIB:
        DTSHELL_LIB = os.path.abspath(DTSHELL_LIB)
        # make sure the duckietown_shell library exists in the given path
        dt_shell_dir = os.path.join(DTSHELL_LIB, "dt_shell")
        if not os.path.exists(dt_shell_dir) or not os.path.isdir(dt_shell_dir):
            logger.fatal("Duckietown Shell library not found in the given DTSHELL_LIB path. "
                         f"Directory '{dt_shell_dir}' does not exist.\n")
            sys.exit(1)
        # make sure the duckietown_shell library is a Python package
        dt_shell_init = os.path.join(DTSHELL_LIB, "dt_shell", "__init__.py")
        if not os.path.exists(dt_shell_init) or not os.path.isfile(dt_shell_init):
            logger.fatal(f"The given directory '{dt_shell_dir}' is not a Python package.\n")
            sys.exit(2)
        # give the given path the highest priority
        sys.path.insert(0, DTSHELL_LIB)

    # import dt_shell
    import dt_shell
    from dt_shell.constants import DTShellConstants, EMBEDDED_COMMAND_SET_NAME
    from dt_shell.logging import setup_logging_color, dts_print
    from dt_shell.checks.environment import abort_if_running_with_sudo
    from dt_shell.shell import get_cli_options
    from dt_shell.commands import CommandDescriptor
    from dt_shell.environments import ShellCommandEnvironmentAbs
    from dt_shell.exceptions import CommandNotFound, ShellInitException, UserAborted, UserError, ConfigInvalid
    from dt_shell.utils import replace_spaces, print_debug_info
    from dt_shell import DTShell, dtslogger

    # parse shell options (anything between `dts` and the first word that does not start with --)
    cli_arguments = sys.argv[1:]
    cli_options, arguments = get_cli_options(cli_arguments)

    # perform complete
    if cli_options.complete:
        # disable loggers
        # NOTE: comment these two lines if you want to test what happens when --complete is run. You might
        #       discover that some things that should not happen in readonly mode do indeed happen.
        #       See DTSW-4277 for an example.
        dtslogger.setLevel(logging.CRITICAL + 1)
        logger.setLevel(logging.CRITICAL + 1)
        # ---
        complete()
        exit()

    # propagate options to the constants
    DTShellConstants.DEBUG = cli_options.debug
    DTShellConstants.VERBOSE = cli_options.verbose
    DTShellConstants.QUIET = cli_options.quiet

    # notify user of their choices
    if DTSHELL_LIB:
        logger.info(f"Using duckietown-shell library from '{DTSHELL_LIB}' as instructed by the environment "
                    f"variable DTSHELL_LIB.")
    if DTShellConstants.VERBOSE:
        logger.info(f"Using duckietown-shell library from '{dt_shell.__file__}'")

    # make sure we are not running as sudo
    abort_if_running_with_sudo()

    # configure logger
    setup_logging_color()

    # process options here
    if DTShellConstants.DEBUG:
        dtslogger.setLevel(logging.DEBUG)
    if DTShellConstants.VERBOSE:
        logger.setLevel(logging.DEBUG)

    # load shell skeleton
    try:
        shell = DTShell(
            skeleton=True,
            readonly=False,
            banner=True,
            billboard=True,
            profile=cli_options.profile
        )
    except ConfigInvalid as e:
        dts_print(f"A configuration file or field is invalid.\nDetails:\n\t{str(e)}", "red")
        exit(1)
    except (UserAborted, KeyboardInterrupt):
        dts_print("User aborted operation.")
        return
    except UserError as e:
        msg = str(e)
        dts_print(msg, "red")
        print_debug_info()
        sys.exit(1)

    # if we don't have a profile, we bail
    if shell.profile is None:
        raise RuntimeError("The shell could not load a profile. This should not have happened, please "
                           "contact technical support")
        # TODO: maybe suggest clearing the profile directory?

    # get command's environment and use it to execute the command
    arguments = list(map(replace_spaces, arguments))
    cmdline = " ".join(arguments)
    command: Optional[CommandDescriptor] = None
    try:
        command = shell.get_command(cmdline)
    except CommandNotFound as e:
        inpt: str = cmdline.strip()
        if e.last_matched is None:
            if len(inpt) <= 0:
                # no input, but we only complain if the experience was not interactive
                if shell.performed_migrations or shell.configured_shell or shell.configured_profile:
                    exit(0)
                # no input
                dts_print("Use the syntax\n\n"
                          "\t\tdts [options] command [subcommand1 [subcommand2] ...] [arguments]\n",
                          color="red")
                print("\nCore commands:")
                for cmd in shell.command_set(EMBEDDED_COMMAND_SET_NAME).commands.keys():
<<<<<<< HEAD
                    print("\t%s" % cmd)
=======
                    print("\t%-*s%s" % (25, cmd, command_descriptions[cmd]["description"]))
>>>>>>> 42c0d199
                # show commands grouped by command sets
                for cs in shell.command_sets:
                    if cs.name == EMBEDDED_COMMAND_SET_NAME:
                        continue
                    print(f"\nCommand set '{cs.name}':")
                    for cmd in cs.commands.keys():
<<<<<<< HEAD
                        print("\t%s" % cmd)
=======
                        print("\t%-*s%s" % (25, cmd, command_descriptions[cmd]["description"]))
>>>>>>> 42c0d199
                exit(1)
            else:
                # input was given but it was not recognized
                shell.default(cmdline)

        else:
            # we have a partial match of the arguments
            word: Optional[str] = e.remaining[0] if e.remaining else None
            subcommands: Dict[str] = e.last_matched.commands
            if len(subcommands) > 0:
<<<<<<< HEAD
                subcommands_list: str = "\n\t\t".join(subcommands.keys())
=======
                command_description_set = command_descriptions
                for argument in arguments:
                    command_description_set = command_description_set[argument]["subcommands"]
                subcommand_strings = []
                for subcommand in subcommands.keys():
                    subcommand_strings.append("\t%-*s%s" % (25, subcommand, command_description_set[subcommand]["description"]))
                subcommands_list: str = "\n\t\t".join(subcommand_strings)
>>>>>>> 42c0d199
                # the partially matched command has subcommands
                if word:
                    dts_print(
                        f"Sub-command '{word}' not recognized.\n"
                        f"Available sub-commands are:\n\n\t\t{subcommands_list}"
                    )
                else:
                    dts_print(f"Available sub-commands are:\n\n\t\t{subcommands_list}")
            else:
                # the partially matched command is a leaf command (i.e., no subcommands)
                # TODO: make sure this does not happen
                raise NotImplementedError("NOT IMPLEMENTED")

    if command is not None:
        env: ShellCommandEnvironmentAbs = command.environment
        logger.debug(f"Running command '{command.selector}' in environment '{env.__class__.__name__}'")
        try:
            env.execute(shell, arguments)
        except ShellInitException:
            logger.error("An error occurred, the reason for the error should be printed above.")
            exit(99)


def complete():
    """
    NOTE: If you want to test the autocomplete output, use the following command:
        .
            dts --complete <idx> dts <word1> <word2> ...
        .
        where <idx> is the index corresponding to the word we want to complete.
        For example, pressing <Tab> on the partial command "dts devel bu" would generate the
        command
        .
            dts --complete 2 dts devel bu
        .
        which, if run, would print the string "bump build" for BASH to break at the space.
    """
    from dt_shell import DTShell

    try:
        shell = DTShell(
            skeleton=True,
            readonly=True,
            banner=False,
            billboard=False
        )
    except:
        exit()

    def do_complete(comp_cword: str, *comp_words: str):
        comp_cword: int = int(comp_cword)
        comp_words: List[str] = list(comp_words)
        # add empty word if the pointer is past the last word (we are list all possible next words)
        if comp_cword == len(comp_words):
            comp_words.append("")
        # ---
        comp_line: str = " ".join(comp_words[1:])
        comp_word: str = comp_words[comp_cword]
        root_cmd: str = comp_words[1]
        if root_cmd in shell.commands:
            complete_fcn = getattr(shell, f"complete_{root_cmd}")
            return complete_fcn(comp_word, comp_line, 0, 0)
        else:
            items = shell.commands.keys()
            return (item for item in items if item.startswith(comp_word))

    suggestions: List[str] = do_complete(*sys.argv[2:])
    if suggestions:
        sys.stdout.write(" ".join(suggestions))
        sys.stdout.flush()
    exit(0)


if __name__ == '__main__':
    dts()<|MERGE_RESOLUTION|>--- conflicted
+++ resolved
@@ -1,16 +1,14 @@
 import logging
+import yaml
 import os
 import sys
 from typing import Optional, Dict, List
 
 # NOTE: DO NOT IMPORT DT_SHELL HERE
 
-<<<<<<< HEAD
 from . import logger
-=======
 with open(f"{os.path.dirname(__file__)}/command_descriptions.yaml") as stream:
     command_descriptions = yaml.safe_load(stream)
->>>>>>> 42c0d199
 
 
 # noinspection PyPep8Naming
@@ -138,22 +136,14 @@
                           color="red")
                 print("\nCore commands:")
                 for cmd in shell.command_set(EMBEDDED_COMMAND_SET_NAME).commands.keys():
-<<<<<<< HEAD
-                    print("\t%s" % cmd)
-=======
                     print("\t%-*s%s" % (25, cmd, command_descriptions[cmd]["description"]))
->>>>>>> 42c0d199
                 # show commands grouped by command sets
                 for cs in shell.command_sets:
                     if cs.name == EMBEDDED_COMMAND_SET_NAME:
                         continue
                     print(f"\nCommand set '{cs.name}':")
                     for cmd in cs.commands.keys():
-<<<<<<< HEAD
-                        print("\t%s" % cmd)
-=======
                         print("\t%-*s%s" % (25, cmd, command_descriptions[cmd]["description"]))
->>>>>>> 42c0d199
                 exit(1)
             else:
                 # input was given but it was not recognized
@@ -164,9 +154,6 @@
             word: Optional[str] = e.remaining[0] if e.remaining else None
             subcommands: Dict[str] = e.last_matched.commands
             if len(subcommands) > 0:
-<<<<<<< HEAD
-                subcommands_list: str = "\n\t\t".join(subcommands.keys())
-=======
                 command_description_set = command_descriptions
                 for argument in arguments:
                     command_description_set = command_description_set[argument]["subcommands"]
@@ -174,7 +161,6 @@
                 for subcommand in subcommands.keys():
                     subcommand_strings.append("\t%-*s%s" % (25, subcommand, command_description_set[subcommand]["description"]))
                 subcommands_list: str = "\n\t\t".join(subcommand_strings)
->>>>>>> 42c0d199
                 # the partially matched command has subcommands
                 if word:
                     dts_print(
