--- conflicted
+++ resolved
@@ -3,12 +3,8 @@
 
 import glob
 import json
-<<<<<<< HEAD
 import os
 import sys
-=======
-import sys, os
->>>>>>> 9cad4880
 from cmd import Cmd
 from os import makedirs, remove, utime
 from os.path import basename, isfile, isdir, exists, join
@@ -53,16 +49,12 @@
         else:
             self.commands_path = join(self.config_path, 'commands')
             self.commands_path_leave_alone = False
-<<<<<<< HEAD
-
-        sys.path.insert(0, self.commands_path)
-
-=======
+
         # add commands_path to the path of this session
         sys.path.insert(0, self.commands_path)
         # add third-party libraries dir to the path of this session
-        sys.path.insert(0, join(self.commands_path, 'lib') )
->>>>>>> 9cad4880
+        sys.path.insert(0, join(self.commands_path, 'lib'))
+
         # create config if it does not exist
         if not exists(self.config_path):
             makedirs(self.config_path, mode=0755)
@@ -124,14 +116,7 @@
         # load commands
         # print('commands: %s' % self.commands)
         for cmd, subcmds in self.commands.items():
-<<<<<<< HEAD
-            # print('%s, %s' % (cmd, subcmds))
-            package = 'commands.'
-            package = ''
-            self._load_commands(package, cmd, subcmds, 0)
-=======
             self._load_commands('', cmd, subcmds, 0)
->>>>>>> 9cad4880
 
     def enable_command(self, command_name):
         if command_name in self.core_commands:
@@ -215,7 +200,7 @@
         return True
 
     def _get_commands(self, path, lvl=0, all_commands=False):
-        entries = glob.glob( join(path,'*') )
+        entries = glob.glob(join(path, '*'))
         files = [basename(e) for e in entries if isfile(e)]
         dirs = [e for e in entries if isdir(e) and (lvl > 0 or basename(e) != 'lib')]
         # base case: empty dir
