--- conflicted
+++ resolved
@@ -19,17 +19,13 @@
 FORMAT = "%(levelname)s:%(name)s : %(message)s"
 logging.basicConfig(format=FORMAT)
 
-<<<<<<< HEAD
 from dt_shell_cli import logger
-=======
-__version__ = "5.5.13"
->>>>>>> f6ac8f8f
 
 # logger dedicated to the commands
 dtslogger = logging.getLogger("dts")
 dtslogger.setLevel(logging.INFO)
 
-__version__ = "6.0.0"
+__version__ = "5.5.13"
 
 import sys
 
