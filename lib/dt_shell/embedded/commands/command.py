<<<<<<< HEAD
from typing import List

from dt_shell.constants import EMBEDDED_COMMAND_SET_NAME

from dt_shell import DTCommandAbs, DTShell
=======
import os, yaml
from dt_shell import DTCommandAbs, DTShell
from dt_shell.constants import EMBEDDED_COMMAND_SET_NAME
from typing import List

with open(f"{os.path.dirname(__file__)}/command_descriptions.yaml") as stream:
    command_descriptions = yaml.safe_load(stream)
>>>>>>> 42c0d199


class DTCommand(DTCommandAbs):
    help = "Shows the list of all the commands available in the shell."

    @staticmethod
    def command(shell: DTShell, args: List[str]):
        # show core commands
        print("\nCore commands:")
        for cmd in shell.command_set(EMBEDDED_COMMAND_SET_NAME).commands.keys():
<<<<<<< HEAD
            print("\t%s" % cmd)

=======
            print("\t%-*s%s" % (25, cmd, command_descriptions[cmd]["description"]))
>>>>>>> 42c0d199
        # show commands grouped by command sets
        for cs in shell.command_sets:
            if cs.name == EMBEDDED_COMMAND_SET_NAME:
                continue
            print(f"\nCommand set '{cs.name}':")
            for cmd in cs.commands.keys():
<<<<<<< HEAD
                print("\t%s" % cmd)
=======
                print("\t%-*s%s" % (25, cmd, command_descriptions[cmd]["description"]))
>>>>>>> 42c0d199

    @staticmethod
    def complete(shell: DTShell, word: str, line: str) -> List[str]:
        return []<|MERGE_RESOLUTION|>--- conflicted
+++ resolved
@@ -1,10 +1,3 @@
-<<<<<<< HEAD
-from typing import List
-
-from dt_shell.constants import EMBEDDED_COMMAND_SET_NAME
-
-from dt_shell import DTCommandAbs, DTShell
-=======
 import os, yaml
 from dt_shell import DTCommandAbs, DTShell
 from dt_shell.constants import EMBEDDED_COMMAND_SET_NAME
@@ -12,7 +5,6 @@
 
 with open(f"{os.path.dirname(__file__)}/command_descriptions.yaml") as stream:
     command_descriptions = yaml.safe_load(stream)
->>>>>>> 42c0d199
 
 
 class DTCommand(DTCommandAbs):
@@ -23,23 +15,14 @@
         # show core commands
         print("\nCore commands:")
         for cmd in shell.command_set(EMBEDDED_COMMAND_SET_NAME).commands.keys():
-<<<<<<< HEAD
-            print("\t%s" % cmd)
-
-=======
             print("\t%-*s%s" % (25, cmd, command_descriptions[cmd]["description"]))
->>>>>>> 42c0d199
         # show commands grouped by command sets
         for cs in shell.command_sets:
             if cs.name == EMBEDDED_COMMAND_SET_NAME:
                 continue
             print(f"\nCommand set '{cs.name}':")
             for cmd in cs.commands.keys():
-<<<<<<< HEAD
-                print("\t%s" % cmd)
-=======
                 print("\t%-*s%s" % (25, cmd, command_descriptions[cmd]["description"]))
->>>>>>> 42c0d199
 
     @staticmethod
     def complete(shell: DTShell, word: str, line: str) -> List[str]:
