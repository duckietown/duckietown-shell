[![CircleCI](https://circleci.com/gh/duckietown/duckietown-shell.svg?style=shield)](https://circleci.com/gh/duckietown/duckietown-shell)
[![Docker Hub](https://img.shields.io/docker/pulls/duckietown/duckietown-shell.svg)](https://hub.docker.com/r/duckietown/duckietown-shell/)

# Duckietown Shell

*Duckietown Shell* is a pure Python, easily distributable (few dependencies) utility for Duckietown.

The idea is that most of the functionality is implemented as Docker containers, and `dt-shell` provides a nice interface for that, so that user should not type a very long `docker run` command line.

**Note: Duckietown Shell requires Python 3.6 or higher.**

## Prerequisites

The duckietown shell has very minimal requirements.
Please use the links provided and follow the instructions for your OS

1. [Git](https://git-scm.com/book/en/v2/Getting-Started-Installing-Git/)
2. [Git LFS](https://git-lfs.github.com/) (for building and working with the docs only)
3. [Docker](https://docs.docker.com/get-docker/)

### Docker Prerequisites

**Note**: You need to add yourself to the `docker` group:

    $ sudo adduser `whoami` docker

**Important**: after you do that, you must *log out and in* to have the group change take effect.

#### Docker on MacOS

By default, Docker uses the OS X keychain to store credentials, but this is not good.

Edit `~/.docker/config.json` and remove all references to an "osxkeychain".

Then run `docker login` again.

Then you should see an `auth` entry of the type:

    {
        "auths": {
            "https://index.docker.io/v1/": {
                "auth": "mXXXXXXXXXXXXXXXXXXXXXXXXXX"
            }
        },
    }

## Installing the Duckietown Shell

### Installation on Ubuntu 18.xx or higher

**Note**: 22.xx and above are officially supported

#### Install using [pipx](https://pipx.pypa.io/stable/installation/)

Install `pipx`:

    $ sudo apt install -y pipx

Install the `duckietown-shell`:

    $ pipx install duckietown-shell

To upgrade to the latest version of `duckietown-shell`:

    $ pipx upgrade duckietown-shell

#### Install using `pip`

Install `pip3`

    $ sudo apt install -y python3-pip

Install the `duckietown-shell` Python package:

    $ pip3 install --no-cache-dir --user -U duckietown-shell

#### Testing the Installation on Ubuntu

Typing

    $ which dts

should output something like: `/home/![user]/.local/bin/dts`

If nothing is output, you may need to add `/home/![user]/.local/bin` to your shell path. You can do so by adding the line:

    `export PATH=$PATH:/root/.local/bin`

into your `~/.bashrc` file (if you use bash, otherwise the corresponding shell initialization file).

### Installation on Ubuntu 16.xx

The Duckietown shell requires Python 3.6 or higher, which is not standard on Ubuntu 16.
A workaround is to install Homebrew by following the instructions [here](https://docs.brew.sh/Homebrew-on-Linux).
Then, run :

    $ brew install python3
    $ python3.7 -m pip install --no-cache-dir --user -U duckietown-shell

Then, typing

    $ which dts

should output: `/home/linuxbrew/.linuxbrew/bin/dts`

### Duckietown Shell on MacOS X

#### Using `pipx` to install

Install `pipx`:

(see https://pipx.pypa.io/stable/installation/ for more details)

    $ brew install pipx
    $ pipx ensurepath
    $ sudo pipx ensurepath --global # optional to allow pipx actions in global scope. See "Global installation" section below.

Install the `duckietown-shell`:

    $ pipx install duckietown-shell

To upgrade to the latest version of `duckietown-sheel`:

    $ pipx upgrade duckietown-shell

#### Using `pip` to install

[Install `pip3`](https://evansdianga.com/install-pip-osx/).

Install the `duckietown-shell`:

**Note: Never use `sudo pip install` to install `duckietown-shell`.**

    $ pip3 install --no-cache-dir --user -U duckietown-shell

#### Testing the Installation

Typing

    $ which dts

should output the path to the `dts` executable. This path can vary based on your Python setup.
If it is not found, you may need to add something to your shell path.

### Installation in other operating systems

To install the shell, use:

    $ pip3 install --no-cache-dir --user -U duckietown-shell

The shell itself does not require any other dependencies besides standard cross-platform Python libraries.

**Note: Never use `sudo pip3 install` to install `duckietown-shell`.**

### Installation on Docker (experimental)

Assuming that Docker is already installed, place the following
in your `~/.bashrc` or other initialization file for a shell:

    alias dts='docker run -it --rm -v /var/run/docker.sock:/var/run/docker.sock  -w $PWD -v $PWD:$PWD -v ~/.dt-shell:/root/.dt-shell -v ~/.docker:/root/.docker duckietown/duckietown-shell:v3 dts'

Some functionality might not be available.


## Testing Duckietown shell

At this point, try to enter the Duckietown shell by typing the command

    $ dts

If you get an error, delete the subfolder `commands` in the folder `~/.dt-shell`

    ~/.dt-shell$ rm -rf commands/

Then, try again

    $ dts

-----------------------

**You have successfully installed the Duckietown Shell. If you know what you want to do with it, go ahead. Below are some examples of things you can do with the Duckietown Shell**

<<<<<<< HEAD
## Non-interactive setup

The Duckietown Shell can be preconfigured without interactive prompts by setting a few environment variables before the first run:

- `DTSHELL_PROFILE` – name of the profile to use or create.
- `DTSHELL_COMMANDS` – path to the command set repository.
- `DTSHELL_DISTRO` – distribution to associate with the profile.
- `DTSHELL_TOKEN` or `DUCKIETOWN_TOKEN` – a Duckietown authentication token.

With these variables exported, running `dts` will not ask for input during the initial configuration, which is useful for scripted or containerized setups.

## Compile one of the "Duckumentation"
=======
## Compile one of the (legacy) "Duckumentation" (books)
>>>>>>> 98b835a7

To compile one of the books (e.g., docs-duckumentation, but there are many others):

    $ git clone https://github.com/duckietown/docs-duckumentation.git
    $ cd docs-duckumentation
    $ git submodule init
    $ git submodule update
    $ dts docs build

There is an incremental build system. To clean and run from scratch:

    $ dts docs clean
    $ dts docs build

The new [Duckietown documentation infrastructure](https://docs.duckietown.com/ente/devmanual-docs/intro.html) requires only the command

    $ dts docs build

to compile a book locally. 

## Authenticate a Duckietown Token

Run the command `dts tok set` to set the Duckietown authentication token:

    $ dts tok set

Instructions will guide you, and you will be prompted for the token.

If you already know the token, then you can use:

    $ dts tok set dt2-YOUR-TOKEN

### Verifying that a token is valid

To verify that a token is valid, you can use:

    $ dts tok verify dt2-TOKEN-TO-VERIFY

This exits with 0 if the token is valid, and writes on standard output the following json:

    {"uid": 3, "expiration": "2018-09-23"}

which means that the user is identified as uid 3 until the given expiration date.


-----------------------

## Duckiebot setup

### Command for flashing SD card

This command will install DuckieOS on the SD-card:

    $ dts init_sd_card

-----------------------

### Command for starting ROS GUIs

This command will start the ROS GUI container:

    $ dts start_gui_tools <DUCKIEBOT_NAME_GOES_HERE>

-----------------------

### Command for calibrating the Duckiebot

This command will run the Duckiebot calibration procedure:

    $ dts calibrate_duckiebot <DUCKIEBOT_NAME_GOES_HERE>

## Uninstalling or resetting

In some cases, you might want to uninstall the `duckietown-shell`, or reset the configurations.

If you want to just uninstall the duckietown-shell Python module, you could do:

    $ python3 -m pip uninstall duckietown-shell

If you also want to reset the settings, e.g., your Duckietown token, Docker logins, version of the shell, etc, you would
Also, want to remove the `.duckietown/shell` folder in your home folder.

On Ubuntu/Mac, for example, this could be done with:

    $ rm -rf ~/.duckietown/shell

-----------------------

## Developing Duckietown Shell

Clone the Duckietown Shell repository

    $ git clone git@github.com:duckietown/duckietown-shell.git

### Install from Local Source

You can install Duckietown Shell from your local source

	$ cd duckietown-shell
    $ pipx install -e .

Note: using the `-e` option would install `dts` and link it directly to your source code. This means that any changes to the source code would reflect directly in the environment.

You can also use `pip` to install

    $ pip install -e .

### Running & Debugging from Visual Studio Code

To run the app in debug mode using Visual Studio Code, follow these steps:

1. Open the Debug view by clicking on the Debug icon in the Activity Bar on the side of the window.
2. Select the `dts` Launch configuration from the dropdown menu.
3. Click the green play button to start debugging.
4. Enter the arguments that you want to pass to the `dts` command, for example `profile list` -- this is the same as executing `dts profile list`.

This will launch the application in debug mode, allowing you to set breakpoints and step through the code.

### Developing Duckietown Shell Commands

**Note**: Duckietown Shell comes with a core set of commands used to manage the Duckietown Shell environment. All Duckietown-specific commands come from the Duckietown Shell Commands repository - https://github.com/duckietown/duckietown-shell-commands

For Duckietown Shell Commands development, you need to tell `dts` where to find the command set.

Use the env variable to work on your local copy of the commands:

    export DTSHELL_COMMANDS=/path/to/my/duckietown-shell-commands

For additional information, see [devel](devel.md).

#### Debugging with Visual Studio Code

You can set the `DTSHELL_COMMANDS` variable via the `python.env` file located under `.vscode` directory.

To simplify development, you can symlink the `duckietown-shell-commands` directory/repository to be inside the `duckietown-shell` project:

```sh
# assuming that the duckietown-shell-commands repository has been cloned
# at the same level as the duckietown-shell repo
cd ~/duckietown-shell
ln -s $(realpath ../duckietown-shell-commands) ./
```

Note: don't forget to set your `DTSHELL_COMMANDS` environment variable by editing the `python.env` file.

This allows you to easily add breakpoints in the `duckietown-shell-commands` Python files and run `dts` in debug mode.
<|MERGE_RESOLUTION|>--- conflicted
+++ resolved
@@ -180,7 +180,6 @@
 
 **You have successfully installed the Duckietown Shell. If you know what you want to do with it, go ahead. Below are some examples of things you can do with the Duckietown Shell**
 
-<<<<<<< HEAD
 ## Non-interactive setup
 
 The Duckietown Shell can be preconfigured without interactive prompts by setting a few environment variables before the first run:
@@ -192,10 +191,7 @@
 
 With these variables exported, running `dts` will not ask for input during the initial configuration, which is useful for scripted or containerized setups.
 
-## Compile one of the "Duckumentation"
-=======
 ## Compile one of the (legacy) "Duckumentation" (books)
->>>>>>> 98b835a7
 
 To compile one of the books (e.g., docs-duckumentation, but there are many others):
 
@@ -214,7 +210,7 @@
 
     $ dts docs build
 
-to compile a book locally. 
+to compile a book locally.
 
 ## Authenticate a Duckietown Token
 
@@ -341,4 +337,4 @@
 
 Note: don't forget to set your `DTSHELL_COMMANDS` environment variable by editing the `python.env` file.
 
-This allows you to easily add breakpoints in the `duckietown-shell-commands` Python files and run `dts` in debug mode.
+This allows you to easily add breakpoints in the `duckietown-shell-commands` Python files and run `dts` in debug mode.